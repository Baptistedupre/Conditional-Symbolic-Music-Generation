--- conflicted
+++ resolved
@@ -77,7 +77,6 @@
     num_epochs = 50
     input_dim = 90
     feature_type = "OneHotGenre"
-<<<<<<< HEAD
     
     if os.path.exists("data/songs/"):
         dataset = MIDIDataset("data/songs/", feature_type=feature_type)
@@ -104,10 +103,6 @@
 
         dataset = SyntheticDataset(num_samples, seq_length, input_dim)
         dataloader = DataLoader(dataset, batch_size=batch_size, shuffle=True)
-=======
-    dataset = MIDIDataset("data/songs/", feature_type=feature_type)
-    dataloader = MIDIDataset.get_dataloader(dataset, batch_size=512)
->>>>>>> 755991ef
 
     device = "cuda" if torch.cuda.is_available() else "cpu"
     model = MusicVAE(
