--- conflicted
+++ resolved
@@ -39,14 +39,8 @@
     # Check if both matching.json and processed songs are available.
     processed_files = list(songs_path.glob("*.pt")) if songs_path.exists() else []
     if Path(local_matching).exists() and processed_files:
-<<<<<<< HEAD
-        print(
-            "Local matching.json and processed songs are available. Data is ready for MIDIDataset."
-        )
-=======
         print("Local matching.json and processed songs are available. Data is ready for MIDIDataset.")
         return
->>>>>>> 1dae90db
 
     # Proceed with local preprocessing.
     print("Checking local data requirements...")
@@ -75,7 +69,6 @@
     final_count = len(list(songs_path.glob("*.pt")))
     print(f"Preprocessing complete. {final_count} files processed in total.")
 
-<<<<<<< HEAD
     # Embedding dataset creation step
     songs_emb_path = Path("data/songs_embeddings")
     processed_emb_files = (
@@ -117,8 +110,6 @@
         print("Processed embeddings are available.")
 
 
-=======
->>>>>>> 1dae90db
 # Include check_data_requirements unchanged
 def check_data_requirements():
     requirements = {
